use std::sync::Arc;

mod chain;
mod connection;
mod error;
mod generated;
mod mempool;
mod notification;
mod block_template;

<<<<<<< HEAD
pub use bitcoin::BlockHash;
pub use chain::{Blockchain, ChainInterface};
pub use connection::{Connection, ConnectionProvider, UnixConnectionProvider};
=======
pub use block_template::BlockTemplateInterface;
pub use chain::ChainInterface;
pub use connection::Connection;
>>>>>>> b6b81be0
pub use error::BlockTalkError;
pub use generated::*;
pub use mempool::{Mempool, MempoolInterface, TransactionAncestry};
pub use notification::ChainNotification;
pub use notification::NotificationHandler;

#[derive(Clone)]
pub struct BlockTalk {
    connection: Arc<Connection>,
<<<<<<< HEAD
    chain: Arc<dyn ChainInterface>,
    mempool: Arc<dyn MempoolInterface>,
=======
    chain: Arc<ChainInterface>,
    block_template_interface: BlockTemplateInterface
>>>>>>> b6b81be0
}

impl BlockTalk {
    pub async fn init(socket_path: &str) -> Result<Self, BlockTalkError> {
        log::info!("Initializing BlockTalk with socket path: {}", socket_path);
<<<<<<< HEAD
        let connection = Connection::connect_default(socket_path).await?;
        let chain = Arc::new(Blockchain::new(connection.clone()));
        let mempool = Arc::new(Mempool::new(
            connection.chain_client().clone(),
            connection.thread().clone(),
        ));
        log::info!("BlockTalk initialized successfully");

        Ok(Self {
            connection,
            chain,
            mempool,
        })
=======
        let connection = Connection::connect(socket_path).await?;
        let chain = Arc::new(ChainInterface::new(connection.clone()));

        let block_template_client = connection.block_template_client();
        let thread_client = connection.thread().clone();
        let block_template_interface = BlockTemplateInterface::new(block_template_client, thread_client);
        log::info!("BlockTalk initialized successfully");

        Ok(Self { connection, chain, block_template_interface })
>>>>>>> b6b81be0
    }

    pub async fn init_with(
        socket_path: &str,
        chain_provider: Box<dyn ConnectionProvider>,
        chain_interface: Arc<dyn ChainInterface>,
        mempool_interface: Arc<dyn MempoolInterface>,
    ) -> Result<Self, BlockTalkError> {
        log::info!(
            "Initializing BlockTalk with socket path: {} and custom provider",
            socket_path
        );
        let connection = Connection::connect(socket_path, chain_provider).await?;
        log::info!("BlockTalk initialized successfully");

        Ok(Self {
            connection,
            chain: chain_interface,
            mempool: mempool_interface,
        })
    }

    pub fn chain(&self) -> &Arc<dyn ChainInterface> {
        &self.chain
    }

<<<<<<< HEAD
    pub fn mempool(&self) -> &Arc<dyn MempoolInterface> {
        &self.mempool
    }

=======
    /// Get a reference to the block template interface
    pub fn block_template(&self) -> &BlockTemplateInterface {
        &self.block_template_interface
    }

    /// Disconnect from the node
>>>>>>> b6b81be0
    pub async fn disconnect(self) -> Result<(), BlockTalkError> {
        match Arc::try_unwrap(self.connection) {
            Ok(conn) => conn.disconnect().await,
            Err(_) => Ok(()),
        }
    }
}<|MERGE_RESOLUTION|>--- conflicted
+++ resolved
@@ -8,15 +8,10 @@
 mod notification;
 mod block_template;
 
-<<<<<<< HEAD
 pub use bitcoin::BlockHash;
 pub use chain::{Blockchain, ChainInterface};
 pub use connection::{Connection, ConnectionProvider, UnixConnectionProvider};
-=======
 pub use block_template::BlockTemplateInterface;
-pub use chain::ChainInterface;
-pub use connection::Connection;
->>>>>>> b6b81be0
 pub use error::BlockTalkError;
 pub use generated::*;
 pub use mempool::{Mempool, MempoolInterface, TransactionAncestry};
@@ -26,43 +21,31 @@
 #[derive(Clone)]
 pub struct BlockTalk {
     connection: Arc<Connection>,
-<<<<<<< HEAD
     chain: Arc<dyn ChainInterface>,
     mempool: Arc<dyn MempoolInterface>,
-=======
-    chain: Arc<ChainInterface>,
     block_template_interface: BlockTemplateInterface
->>>>>>> b6b81be0
 }
 
 impl BlockTalk {
     pub async fn init(socket_path: &str) -> Result<Self, BlockTalkError> {
         log::info!("Initializing BlockTalk with socket path: {}", socket_path);
-<<<<<<< HEAD
         let connection = Connection::connect_default(socket_path).await?;
         let chain = Arc::new(Blockchain::new(connection.clone()));
         let mempool = Arc::new(Mempool::new(
             connection.chain_client().clone(),
             connection.thread().clone(),
         ));
+        let block_template_client = connection.block_template_client();
+        let thread_client = connection.thread().clone();
+        let block_template_interface = BlockTemplateInterface::new(block_template_client, thread_client);
         log::info!("BlockTalk initialized successfully");
 
         Ok(Self {
             connection,
             chain,
+            block_template_interface,
             mempool,
         })
-=======
-        let connection = Connection::connect(socket_path).await?;
-        let chain = Arc::new(ChainInterface::new(connection.clone()));
-
-        let block_template_client = connection.block_template_client();
-        let thread_client = connection.thread().clone();
-        let block_template_interface = BlockTemplateInterface::new(block_template_client, thread_client);
-        log::info!("BlockTalk initialized successfully");
-
-        Ok(Self { connection, chain, block_template_interface })
->>>>>>> b6b81be0
     }
 
     pub async fn init_with(
@@ -70,6 +53,7 @@
         chain_provider: Box<dyn ConnectionProvider>,
         chain_interface: Arc<dyn ChainInterface>,
         mempool_interface: Arc<dyn MempoolInterface>,
+        block_template_interface: BlockTemplateInterface
     ) -> Result<Self, BlockTalkError> {
         log::info!(
             "Initializing BlockTalk with socket path: {} and custom provider",
@@ -82,6 +66,7 @@
             connection,
             chain: chain_interface,
             mempool: mempool_interface,
+            block_template_interface
         })
     }
 
@@ -89,19 +74,15 @@
         &self.chain
     }
 
-<<<<<<< HEAD
     pub fn mempool(&self) -> &Arc<dyn MempoolInterface> {
         &self.mempool
     }
 
-=======
-    /// Get a reference to the block template interface
     pub fn block_template(&self) -> &BlockTemplateInterface {
         &self.block_template_interface
     }
 
     /// Disconnect from the node
->>>>>>> b6b81be0
     pub async fn disconnect(self) -> Result<(), BlockTalkError> {
         match Arc::try_unwrap(self.connection) {
             Ok(conn) => conn.disconnect().await,
